--- conflicted
+++ resolved
@@ -429,15 +429,6 @@
     """
     if lbda_mu >= 0.23:
         return 1 + (5791817 / (238.0185 - (1 / lbda_mu) ** 2) +
-<<<<<<< HEAD
-                    167909  / (57.362   - (1 / lbda_mu) ** 2)
-                   ) * 10 ** (-8)
-
-    return 1 + (8060.51 +
-                2480990 / (132.274  - (1 / lbda_mu) ** 2) +
-                17455.7 / (39.32957 - (1 / lbda_mu) ** 2)
-               ) * 10 ** (-8)
-=======
                     167909 / (57.362 - (1 / lbda_mu) ** 2)
                     ) * 10 ** (-8)
 
@@ -446,7 +437,6 @@
                 17455.7 / (39.32957 - (1 / lbda_mu) ** 2)
                 ) * 10 ** (-8)
 
->>>>>>> ba1eabcc
 
 def refr_idx(lbda_mu=0.300, co2_ppm=400.0):
     """Calculate refr. index of atm for varying CO2 amount
