--- conflicted
+++ resolved
@@ -81,7 +81,7 @@
 
     Example
     -------
-    
+
     >>> from geonum import GeoPoint, GeoVector3D
     >>> p = GeoPoint(latitude=10.0, longitude=15.0, name="random_point")
     >>> v = GeoVector3D(dx=15, dy=100, dz=300) #dx, dy in km, dz in m
@@ -91,8 +91,8 @@
     Lat: 10.904041412793307,  Lon: 15.137202747069097, Alt: 300 m
 
     """
-            
-    def __init__(self, dx=None, dy=None, dz=None, azimuth=None, dist_hor=None, 
+
+    def __init__(self, dx=None, dy=None, dz=None, azimuth=None, dist_hor=None,
                  elevation=None, anchor=None, name=None):
         if name is None:
             name = 'undefined'
@@ -108,7 +108,7 @@
         # dictionary with private attributes
         self._priv_attr= {"anchor" : None}
 
-        # call setter for private attribute anchor (this ensures that input 
+        # call setter for private attribute anchor (this ensures that input
         # attr anchor is of right type
         if anchor is not None:
             try:
@@ -249,10 +249,8 @@
         if add_anchor:
             self.anchor.plot(map, add_name=True, dz_text=self.dz*.1)
 
-<<<<<<< HEAD
-=======
+
     # ToDo: check if __call__ is really needed, a little confusing...
->>>>>>> 1f993560
     def __call__(self):
         """Call function
 
