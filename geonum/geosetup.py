# Geonum is a Python library for geographical calculations in 3D
# Copyright (C) 2017 Jonas Gliss (jonasgliss@gmail.com)
#
# This program is free software: you can redistribute it and/or
# modify it under the terms of the GNU General Public License a
# published by the Free Software Foundation, either version 3 of
# the License, or (at your option) any later version.
#
# This program is distributed in the hope that it will be useful,
# but WITHOUT ANY WARRANTY; without even the implied warranty of
# MERCHANTABILITY or FITNESS FOR A PARTICULAR PURPOSE. See the GNU
# General Public License for more details.
#
# You should have received a copy of the GNU General Public License
# along with this program. If not, see <http://www.gnu.org/licenses/>.

from os.path import exists
from warnings import warn

from matplotlib.pyplot import get_cmap
from numpy import asarray, nanmin, nanmax

from geonum import BASEMAP_AVAILABLE
from geonum.exceptions import OutOfDomain
from geonum.geopoint import GeoPoint
from geonum.geovector3d import GeoVector3D
from geonum.topodata import TopoData
from geonum.topodataaccess import TopoDataAccess

if BASEMAP_AVAILABLE:  # pragma: no cover
    from geonum.mapping import Map


class GeoSetup(object):
    """The GeoSetup class represents a collection of GeoPoints and vectors

    Attributes
    ----------
    id : str
        name of this setup
    points : dict
       contains :class:`GeoPoint` objects assigned to this setup
    vectors : dict
        contains :class:`GeoVector3D` objects assigned to this setup

    Parameters
    ----------
    points : list
        list of :class:`GeoPoint` objects to be included in this setup
    vectors : list
        list of :class:`GeoVector3D` objects to be included in this setup
    lat_ll : float, optional
        lower left latitude of regime
    lon_ll : float, optional
        lower left longitude of regime
    lat_tr : float, optional
        top right latitude of regime
    lon_tr : float, optional
        top right longitude of regime
    id : str
        identification string of this setup
    topo_access_mode : str
        topo data mode, default is SRTM
        (see :class:`TopoDataAccess` for details)
    local_topo_path : str
        local path were topography data (e.g. ETOPO1 data) is stored
    cmap_vecs : str
        String specifying a valid matplotlib colormap supposed to be
        used for drawing :class:`GeoVector3D` objects into overview
        maps
    init_borders : bool
        Whether or not lower left (ll) and top right (tr) border points are
        supposed to be created.

    """

    def __init__(self, points=None, vectors=None, lat_ll=None, lon_ll=None,
                 lat_tr=None, lon_tr=None, id=None,
                 topo_access_mode=None, local_topo_path=None,
                 cmap_vecs=None, init_borders=True):
        if id is None:
            id = 'MyGeoSetup'
        if topo_access_mode is None:
            topo_access_mode = "srtm"
        if cmap_vecs is None:
            cmap_vecs = 'Greens'

        self._cmap_vecs = cmap_vecs
        self.id = id
        self.points = {}
        self.vectors = {}

        self.topo_access_mode = topo_access_mode
        self.local_topo_path = local_topo_path

        self.topo_data = None
        if points is None:
            points = []
        elif isinstance(points, GeoPoint):
            points = [points]
        if not isinstance(points, list):
            raise ValueError('invalid input for points. need GeoPoint or list')

        for pt in points:
            if isinstance(pt, GeoPoint):
                self.add_geo_point(pt, assert_in_domain=False)

        if vectors is None:
            vectors = []
        elif isinstance(vectors, GeoVector3D):
            vectors = [vectors]
        if not isinstance(vectors, list):
            raise ValueError(
                'invalid input for points. need GeoVector3D or list')

        for vec in vectors:
            if isinstance(vec, GeoVector3D):
                self.add_geo_vector(vec)

        if lat_ll is not None:
            try:
                self.new_geo_point(lat_ll, lon_ll, name="ll")
                self.new_geo_point(lat_tr, lon_tr, name="tr")
            except (TypeError, ValueError):
                pass
        if init_borders and not self.borders_set and self.has_points():
            self.set_borders_from_points()

    @property
    def ll(self) -> GeoPoint:
        """Lower left coordinate of domain"""
        if not 'll' in self.points:
            raise AttributeError(
                'Lower left corner of GeoSetup domain is not defined'
            )
        return self.points["ll"]

    @ll.setter
    def ll(self, value):
        if not isinstance(value, GeoPoint):
            raise ValueError("Could not set lower left coordinate in "
                             "GeoSetup: need GeoPoint object")
        self.points["ll"] = value
        if self.has_topo_data():
            print('updated lower-left coordinate, consider reloading '
                  'topographic dataset using method load_topo_data for '
                  'updated domain.')

    @property
    def tr(self) -> GeoPoint:
        """Top right coordinate of domain"""
        if not 'tr' in self.points:
            raise AttributeError(
                'Top right corner of GeoSetup domain is not defined'
            )
        return self.points["tr"]

    @tr.setter
    def tr(self, value):
        if not isinstance(value, GeoPoint):
            raise ValueError("Could not set top right coordinate in "
                             "GeoSetup: need GeoPoint object")
        self.points["tr"] = value
        if self.has_topo_data():
            print('updated top-right coordinate, consider reloading '
                  'topographic dataset using method load_topo_data for '
                  'updated domain.')

    @property
    def lon_ll(self) -> float:
        """Longitude in decimal degrees of lower left coordinate of domain"""
        return self.ll.longitude

    @property
    def lat_ll(self) -> float:
        """Latitude in decimal degrees of lower left coordinate of domain"""
        return self.ll.latitude

    @property
    def lon_tr(self) -> float:
        """Longitude in decimal degrees of top right coordinate of domain"""
        return self.tr.longitude

    @property
    def lat_tr(self) -> float:
        """Latitude in decimal degrees of top right coordinate of domain"""
        return self.tr.latitude

    @property
    def delta_lon(self) -> float:
        """Longitude range of domain (in decimal degrees)"""
        return abs(self.lon_tr - self.lon_ll)

    @property
    def delta_lat(self) -> float:
        """Latitude range of domain (in decimal degrees)"""
        return abs(self.lat_tr - self.lat_ll)

    @property
    def borders_set(self) -> bool:
        """
        Boolean specifying whether domain borders are set or not
        """
        return True if self.has_point('ll') and self.has_point('tr') else False

    @property
    def center_coordinates(self) -> tuple:
        """Lat / Lon coordinates of center of domain"""
        return (self.lat_ll + self.delta_lat / 2.,
                self.lon_ll + self.delta_lon / 2.)

    @property
    def magnitude(self):
        """Returns dimension (in km) of area covered by this setup"""
        return (self.tr - self.ll).norm

    @property
    def topo_access(self):
        """Topography data access class"""
        return TopoDataAccess(self.topo_access_mode,
                              self.local_topo_path)

    @property
    def cmap_vecs(self):
        """Default colormap used for drawing vectors"""
        return get_cmap(self._cmap_vecs)

    def has_points(self):
        """
        Determine whether any points are set in this GeoSetup

        Returns
        -------
        bool
            True if one or more GeoPoints are registered, else False
        """
        if len(self.points) > 0:
            return True
        return False

    def has_topo_data(self):
        """
        Check whether topographic data is assigned or not

        Returns
        -------
        bool
            True, if topo data is available, else not

        """
        return True if isinstance(self.topo_data, TopoData) else False

    def set_local_topo_path(self, p):
        """Sets local path for Etopo1 data files can be found

        Note
        ----
        The default topo mode is "srtm" which provides online access, so
        it is not mandatory to provide topography data locally. However,
        the SRTM model has no global coverage, so there might be need to
        use another of the provided topo modes and provide the respective
        files locally.

        Parameters
        ----------
        p : str
            new search path for topography data
        """
        if not exists(p):
            raise FileExistsError("Input path does not exist")
        self.local_topo_path = p

    def change_topo_mode(self, new_mode=None, local_path=None):
        """Change the current mode for topography data access

        Parameters
        ----------
        new_mode : str
            new topo access mode, default to "srtm"
        local_path : str, optional
            if not None and valid, update local topo access

        """
        if new_mode is None:
            new_mode = "srtm"
        if local_path is not None:
            self.set_local_topo_path(local_path)
        self.topo_access_mode = new_mode

    def get_topo(self) -> TopoData:
        """Get current topo data"""
        if not isinstance(self.topo_data, TopoData):
            self.load_topo_data()
        return self.topo_data

    def load_topo_data(self, topo_access_mode=None):
        """Load topography data

        Note
        ----

        The loaded :class:`TopoData` object will also be set in all
        :class:`GeoPoint` objects belonging to this setup

        Parameters
        ----------
        topo_access_mode : str, optional
            topo dataset that is supposed to be used. If None, then
            :attr:`topo_access_mode` is used.

        Returns
        -------
        TopoData
            topographic data (is also assigned to :attr:`topo_data`).
        """
        if topo_access_mode is not None:
            self.topo_access_mode = topo_access_mode
        if "ll" not in self.points:
            self.set_borders_from_points()
        self.topo_data = self.topo_access.get_data(self.ll.latitude,
                                                   self.ll.longitude,
                                                   self.tr.latitude,
                                                   self.tr.longitude)
        for p in list(self.points.values()):
            p.set_topo_data(self.topo_data)

<<<<<<< HEAD
        return self.topo_data


=======
>>>>>>> 1f993560
    def has_point(self, name):
        """Checks if point with input name exists

        Parameters
        ----------
        name : str
            name of GeoPoint to be checked

        Returns
        -------
        bool
            Whether or not point exists
        """
        if name in self.points:
            return True
        return False

    def has_vector(self, name):
        """Checks if vector with input name exists

        Parameters
        ----------
        name : str
            name of vector

        Returns
        -------
        bool
            whether or not such a vector with input name exists
        """
        if name in self.vectors:
            return True
        return False

    def contains_coordinate(self, lat, lon):
        """
        Check if input coordinate is within domain of this GeoSetup

        Parameters
        ----------
        lat : float
            latitude of coordinate
        lon : float
            longitude of coordinate

        Returns
        -------
        bool

        """
        latok = self.lat_ll <= lat <= self.lat_tr
        lonok = self.lon_ll <= lon <= self.lon_tr
        return True if latok and lonok else False

    def add_geo_point(self, pt, assert_in_domain=True,
                      overwrite_existing=False) -> None:
        """Add a GeoPoint to this collection

        Parameters
        ----------
        pt : GeoPoint
            point to be added
        assert_in_domain : bool
            if True, a check is performed whether the input point is within
            domain or not (does not apply if input point is "ll" or "tr", that
            is, one of the points defining the domain itself). Defaults to
            True.
        overwrite_existing : bool
            if True and a point with the same name already exists in this
            setup, then the existing point will be overwritten with input
            point, else an exception is raises. Defaults to False.

        Raises
        ------
        OutOfDomain
            if :arg:`assert_in_domain` is True and input point is not within
            current domain
        ValueError
            if :arg:`overwrite_existing` is False and a point with the input n
            name already exists in this setup.

        Returns
        -------
        None
        """
        if not isinstance(pt, GeoPoint):
            raise ValueError(f'invalid input: {pt}. Need GeoPoint')
        if pt.name == 'll':
            self.ll = pt
        elif pt.name == 'tr':
            self.tr = pt
        elif pt.name in self.points and not overwrite_existing:
            raise ValueError(
                f'GeoPoint with name {pt.name} already exists in GeoSetup. '
            )
        elif self.borders_set and assert_in_domain and not \
                self.contains_coordinate(pt.latitude, pt.longitude):

            raise OutOfDomain(f'{pt} is not within domain of GeoSetup')

        else:
            self.points[pt.name] = pt
            if (isinstance(self.topo_data, TopoData) and
                    not isinstance(pt.topo_data, TopoData)):
                try:
                    pt.set_topo_data(self.topo_data)
                except OutOfDomain:
                    pass

    def add_geo_points(self, *pts, assert_in_domain=False) -> None:
        """Add multiple GeoPoints to the collection

        Parameters
        ----------
        *pts
            points to add
        assert_in_domain : bool
            if True, check assert that each point is within domain

        Returns
        -------
        None
        """
        for pt in pts:
            self.add_geo_point(pt, assert_in_domain)

    def add_geo_vector(self, vec, overwrite_existing=True) -> None:
        """Add :class:`GeoVector3D` to this collection

        Parameters
        ----------
        vec : GeoVector3D
            vector to be added
        overwrite_existing : bool
            If True and if vector with same name already exists, the former one

        Raises
        ------
        ValueError
            if input is not GeoVector3D

        """
        if not isinstance(vec, GeoVector3D):
            raise ValueError(f'invalid input: {vec}. Need GeoVector3D')
        if vec.name in self.vectors and not overwrite_existing:
            raise ValueError(f'Vector with name {vec.name} already exists.')
        self.vectors[vec.name] = vec

    def add_geo_vectors(self, *vecs) -> None:
        """Add multiple GeoVector3D objects to the collection

        Parameters
        ----------
        *vecs
            Instances of :class:`GeoVector3D` to be added
        """
        for vec in vecs:
            self.add_geo_vector(vec)

    def delete_geo_point(self, name) -> None:
        """Remove one of the geo points from the collection

        Parameters
        ----------
        name : str
            name of the point

        Raises
        ------
        ValueError
            if no point with with input name exists in this setup

        Returns
        -------
        None
        """
        if not name in self.points:
            raise ValueError(f'no such GeoPoint ({name}) in GeoSetup')
        del self.points[name]

    def delete_geo_vector(self, name):
        """Remove one of the vectors from the collection

        Parameters
        ----------
        name : str
            name of the vector

        Raises
        ------
        ValueError
            if no vector with with input name exists in this setup

        Returns
        -------
        None
        """
        if not name in self.vectors:
            raise ValueError(f'no such GeoVector3D ({name}) in GeoSetup')
        del self.vectors[name]

    def new_geo_point(self, *args, **kwargs) -> None:
        """Create new geo_point and add to collection

        Create GeoPoint using input args and kwargs and then parse that
        GeoPoint to :func:`add_geo_point`.

        Parameters
        ----------
        *args
            input args passed to init function of GeoPoint
        **kwargs
            input keyword args passed to init function of GeoPoint

        Returns
        -------
        None
        """
        self.add_geo_point(GeoPoint(*args, **kwargs))

    def _all_lats_lons(self) -> tuple:
        """Get list of all latitude and longitude coordinates of all points

        Returns
        ----
        ndarray
            latitude coordinates
        ndarray
            longitude coordinates
        """
        lats, lons = [], []
        for p in self.points.values():
            lats.append(p.latitude)
            lons.append(p.longitude)
        return (asarray(lats), asarray(lons))

    def set_borders_from_points(self, extend_km=1, to_square=True) -> None:
        """Set lower left (ll) and top right (tr) corners of domain

        The domain is inferred from all points associated with this
        setup.

        Parameters
        ----------
        extend_km : float
            extend range from the outermost points by this number in km
        to_square : bool
            extend the shorter base side to the size of the longer one (
            quadratic range)

        Raises
        ------
        AttributeError
            if no points are available in the setup.
        """
        lats, lons = self._all_lats_lons()
        if not len(lats) > 0:
            raise AttributeError('Cannot initiate range coordinates in empty '
                                 'GeoSetup, please add at least one point')

        lat_ll, lon_ll, lat_tr, lon_tr = (nanmin(lats), nanmin(lons),
                                          nanmax(lats), nanmax(lons))

        pll, ptr = GeoPoint(lat_ll, lon_ll, 0.0), GeoPoint(lat_tr, lon_tr, 0.0)

        if to_square:
            v = ptr - pll
            add = (abs(v.dx) - abs(v.dy)) / 2
            if add > 0:  # E/W extend (dx) is smaller than N/S extend (dy)
                pll = pll.offset(azimuth=180, dist_hor=add)
                ptr = ptr.offset(azimuth=0, dist_hor=add)
            else:
                pll = pll.offset(azimuth=270, dist_hor=-add)
                ptr = ptr.offset(azimuth=90, dist_hor=-add)

        ll = pll.offset(azimuth=-135,
                        dist_hor=float(extend_km),
                        name='ll')
        self.add_geo_point(ll, assert_in_domain=False,
                           overwrite_existing=True)

        tr = ptr.offset(azimuth=45,
                        dist_hor=float(extend_km),
                        name='tr')
        self.add_geo_point(tr, assert_in_domain=False,
                           overwrite_existing=True)

    def points_close(self, p, radius=None):
        """
        Find all GeoPoints within a certain radius around input point

        The search is performed against all points defined in this GeoSetup.

        Parameters
        ----------
        p : GeoPoint
            location for which the search is performed
        radius : float, optional
            radius (in km) specifying considered range around point (is set
            to 10% of the magnitude of this setup if unspecified)

        Returns
        -------
        list
            names of all points that are in vicinity around input point
        """
        if not isinstance(p, GeoPoint):
            raise ValueError('invalid input, need GeoPoint')
        if radius == None:
            radius = self.magnitude * .1
        names = []
        for pt in list(self.points.values()):
            if not pt is p and (pt - p).magnitude < radius:
                names.append(pt.name)
        print(f"Found {len(names):d} points within radius of {radius:.1f} km "
              f"of point {p.name}")
        return names

    @staticmethod
    def create_test_setup() -> 'GeoSetup':
        """Initiate example test data set

        Returns
        -------
        GeoSetup
            example setup
        """
        gs = GeoSetup()
        source = GeoPoint(latitude=37.751005, longitude=14.993435,
                          name="Etna", auto_topo_access=True)
        instrument = GeoPoint(latitude=37.765755, longitude=15.016696,
                              name="Observatory", auto_topo_access=True)
        gs.add_geo_points(source, instrument)
        gs.set_borders_from_points()
        plume = GeoVector3D(azimuth=83, dist_hor=gs.magnitude,
                            elevation=0, anchor=source, name="plume")
        view_dir = GeoVector3D(azimuth=160, dist_hor=gs.magnitude,
                               elevation=8, anchor=instrument, name="cfov")

        gs.add_geo_vectors(plume, view_dir)
        return gs

    def create_map(self, *args, **kwargs):  # pragma: no cover
        """Create a Basemap object for this regime"""
        if not BASEMAP_AVAILABLE:
            raise ImportError("Cannot create map: "
                              "Basemap library is not available")

        if not isinstance(self.topo_data, TopoData):
            self.load_topo_data()
        if not "projection" in kwargs and self.magnitude < 150:
            kwargs["projection"] = "lcc"
        if "llcrnrlon" not in kwargs:
            kwargs["llcrnrlat"] = self.lat_ll
            kwargs["llcrnrlon"] = self.lon_ll
            kwargs["urcrnrlat"] = self.lat_tr
            kwargs["urcrnrlon"] = self.lon_tr
            kwargs["lat_0"], kwargs["lon_0"] = self.center_coordinates

        m = Map(*args, **kwargs)
        m.set_topo_data(self.topo_data)
        return m

    def plot_2d(self, draw_all_points=True, draw_all_vectors=True,
                draw_topo=True, draw_coastline=True, draw_mapscale=True,
                draw_legend=True, *args, **kwargs):  # pragma: no cover
        """Draw overview map of the current setup

        :param bool draw_all_points (True): if true, all points are included
        :param bool draw_all_vectors (True): if true, all vectors (with anchor)
            are included
        :param bool draw_topo (True): include topography into map
        :param bool draw_coastline (True): include coastline into map
        :param bool draw_mapscale (True): insert map scale
        :param bool draw_legend (True): insert a (draggable) legend
        :param *args: additional non-keyword parameters (passed to `basemap
            <http://matplotlib.org/basemap/api/basemap_api.html#mpl
            _toolkits.basemap.Basemap>`_)
        :param **kwargs: additional keyword parameters (passed to `basemap
            <http://matplotlib.org/basemap/api/basemap_api.html#mpl
            _toolkits.basemap.Basemap>`_)
        :return:
            - :class:`geonum.mapping.Map` object

        """
        if not BASEMAP_AVAILABLE:
            raise ImportError("Cannot create overview map: Basemap module "
                              "is not available")
        if "ax" not in kwargs:
            from matplotlib.pyplot import figure
            fig = figure(figsize=(10, 8))
            ax = fig.add_axes([0.12, 0.15, 0.8, 0.8])
            kwargs["ax"] = ax
        m = self.create_map(*args, **kwargs)
        if draw_coastline:
            try:
                m.drawcoastlines()
            except ValueError:
                pass  # see https://github.com/jgliss/geonum/issues/5
        if draw_topo:
            m.draw_topo(insert_colorbar=True)
            m.draw_topo_contour()
        m.draw_coordinates()
        if draw_mapscale:
            m.draw_mapscale_auto()
        p_close_count = 0
        if draw_all_points:
            dist = self.magnitude * .05
            for pt in list(self.points.values()):
                if not any([pt.name == x for x in ["ll", "tr"]]):
                    m.draw_geo_point_2d(pt)
                    ang = -45
                    num_close = len(self.points_close(pt))
                    if num_close > 0:
                        step = 360. / (4 * num_close)
                        ang = ang - step * p_close_count
                        p_close_count += 1
                    m.write_point_name_2d(pt, dist, ang)

        # create some color indices for colormap
        nums = [int(255.0 / k) for k in range(1, len(self.vectors) + 3)]
        if draw_all_vectors:
            for i, vec in enumerate(self.vectors.values()):
                m.draw_geo_vector_2d(vec,
                                     ls="-",
                                     c=self.cmap_vecs(nums[i]),
                                     label=vec.name)
        if draw_legend:
            try:
                m.legend()
            except:
                warn("Failed to draw legend in GeoSetup...")

        return m

    def plot_3d(self, draw_all_points=True, draw_all_vectors=True,
                cmap_topo="Oranges", contour_color="#708090",
                contour_lw=0.2, contour_antialiased=True,
                *args, **kwargs):  # pragma: no cover
        """Create a 3D overview map of the current setup

        Parameters
        ----------
        draw_all_points : bool
            if True, all current GeoPoint objects are plotted, defaults to
            True
        draw_all_vectors : bool
            if True, all current GeoVector3D objects are plotted, defaults to
            True
        cmap : str
            string ID of the colormap used to plot the topographic data,
            defaults to "Oranges"
        contour_color : str
            string specifying color of contour lines colors of contour lines
            (default: "#708090")
        contour_lw :
            width of drawn contour lines, defaults to 0.5, use 0 if you do not
            want contour lines inserted
        contour_antialiased : bool
            apply antialiasing to surface plot of topography, defaults to False
        *args :
            additional non-keyword parameters (passed to `basemap
            <http://matplotlib.org/basemap/api/basemap_api.html#mpl
            _toolkits.basemap.Basemap>`_)
        **kwargs :
            additional keyword parameters (passed to `basemap
            <http://matplotlib.org/basemap/api/basemap_api.html#mpl
            _toolkits.basemap.Basemap>`_)

        Returns
        -------
        Map
            plotted 3D basemap
        """
        if not BASEMAP_AVAILABLE:
            raise ImportError("Cannot create overview map: Basemap module "
                              "is not available.")
        m = self.create_map(*args, **kwargs)
        m.draw_topo_3d(cmap=cmap_topo, contour_color=contour_color,
                       contour_lw=contour_lw,
                       contour_antialiased=contour_antialiased)
        if draw_all_points:
            zr = self.topo_data.alt_range * 0.05
            alts = []
            for name, pt in self.points.items():
                if not any([name == x for x in ["ll", "tr"]]):
                    try:
                        add_alt = 0  # in m
                        for alt in alts:
                            if abs(alt - pt.altitude) < zr:
                                add_alt = 3 * zr
                                print("Add " + str(add_alt))

                        pt.plot_3d(m, add_name=True, dz_text=zr + add_alt)
                        alts.append(pt.altitude)

                    except Exception as e:
                        warn("Point %s could not be drawn: %s"
                             % (pt.name, repr(e)))

        if draw_all_vectors:
            nums = [int(255.0 / k) for k in range(1, len(self.vectors) + 3)]
            for i, vec in enumerate(self.vectors.values()):
                try:
                    m.draw_geo_vector_3d(vec, label=vec.name,
                                         c=self.cmap_vecs(nums[i]),
                                         ls="-",
                                         **kwargs)
                except Exception as e:
                    warn("Vector %s could not be drawn: %s"
                         % (vec.name, repr(e)))

        return m<|MERGE_RESOLUTION|>--- conflicted
+++ resolved
@@ -320,16 +320,13 @@
         self.topo_data = self.topo_access.get_data(self.ll.latitude,
                                                    self.ll.longitude,
                                                    self.tr.latitude,
-                                                   self.tr.longitude)
+                                                self.tr.longitude)
         for p in list(self.points.values()):
             p.set_topo_data(self.topo_data)
 
-<<<<<<< HEAD
         return self.topo_data
 
 
-=======
->>>>>>> 1f993560
     def has_point(self, name):
         """Checks if point with input name exists
 
