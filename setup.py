<<<<<<< HEAD
import os

from setuptools import setup, find_packages

with open('README.rst') as file:
    readme = file.read()

setup(
    name='geonum',
    version=os.environ.get("RELEASE_TAG", ""),
    author='Jonas Gliss',
    author_email='jonasgliss@gmail.com',
    license='GPLv3',
    url='https://github.com/jgliss/geonum',
    package_dir={'geonum': 'geonum'},
    packages=find_packages(exclude=['contrib', 'docs', 'tests*']),
    include_package_data=True,
    package_data={},
    classifiers=[
        # How mature is this project? Common values are
        #   3 - Alpha
        #   4 - Beta
        #   5 - Production/Stable
        'Development Status :: 5 - Production/Stable',

        # Indicate who your project is intended for
        'Intended Audience :: Science/Research',
        'Intended Audience :: Education',

        # Pick your license as you wish (should match "license" above)
        'License :: OSI Approved :: GNU General Public License v3 or later (GPLv3+)',

        # Specify the Python versions you support here. In particular, ensure
        # that you indicate whether you support Python 2, Python 3 or both.,
        'Programming Language :: Python :: 3'
    ],
    description='Toolbox for 3D geonumerical calculations and atmospheric composition',
    long_description=readme,
    long_description_content_type='text/x-rst'
)
=======
from setuptools import setup

setup()
>>>>>>> 34861f46
<|MERGE_RESOLUTION|>--- conflicted
+++ resolved
@@ -1,46 +1,3 @@
-<<<<<<< HEAD
-import os
-
-from setuptools import setup, find_packages
-
-with open('README.rst') as file:
-    readme = file.read()
-
-setup(
-    name='geonum',
-    version=os.environ.get("RELEASE_TAG", ""),
-    author='Jonas Gliss',
-    author_email='jonasgliss@gmail.com',
-    license='GPLv3',
-    url='https://github.com/jgliss/geonum',
-    package_dir={'geonum': 'geonum'},
-    packages=find_packages(exclude=['contrib', 'docs', 'tests*']),
-    include_package_data=True,
-    package_data={},
-    classifiers=[
-        # How mature is this project? Common values are
-        #   3 - Alpha
-        #   4 - Beta
-        #   5 - Production/Stable
-        'Development Status :: 5 - Production/Stable',
-
-        # Indicate who your project is intended for
-        'Intended Audience :: Science/Research',
-        'Intended Audience :: Education',
-
-        # Pick your license as you wish (should match "license" above)
-        'License :: OSI Approved :: GNU General Public License v3 or later (GPLv3+)',
-
-        # Specify the Python versions you support here. In particular, ensure
-        # that you indicate whether you support Python 2, Python 3 or both.,
-        'Programming Language :: Python :: 3'
-    ],
-    description='Toolbox for 3D geonumerical calculations and atmospheric composition',
-    long_description=readme,
-    long_description_content_type='text/x-rst'
-)
-=======
 from setuptools import setup
 
-setup()
->>>>>>> 34861f46
+setup()